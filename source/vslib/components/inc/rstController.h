--- conflicted
+++ resolved
@@ -371,10 +371,6 @@
         if (m_head == 2)
         {
             m_history_ready = true;
-<<<<<<< HEAD
-            m_head          = 0;
-=======
->>>>>>> b31d56f8
         }
     }
 
