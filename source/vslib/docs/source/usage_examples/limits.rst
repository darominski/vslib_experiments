--- conflicted
+++ resolved
@@ -216,13 +216,8 @@
 :code:`LimitRms` implements a second rate limit, using root-mean square calculation of the provided input. The component is not type-dependent,
 and the input type is fixed to :code:`double`, for type safety given the necessary calculations to be performed.
 
-<<<<<<< HEAD
-The component has two settable Parameters: :code:`rms_limit` and :code:`rms_time_constant`, both of double type. In addition, the component has
-an optional constructor argument of type double: :code:`iteration_period`, which by default is set to :math:`5\cdot 10^{-6}`.
-=======
 The component has three settable Parameters: :code:`rms_limit_min`, :code:`rms_limit_max`, and :code:`rms_time_constant`, all of double type.
-In addition, the component has an optional constructor argument of type double: :code:`iteration_period`, which by default is set to :math:`5e-6`.
->>>>>>> b36db793
+In addition, the component has an optional constructor argument of type double: :code:`iteration_period`, which by default is set to :math:`5\cdot 10^{-6}`.
 
 The :code:`limit` function takes one argument: the input value of type double and returns one value of boolean type.
 It returns true if the RMS of provided input is larger or equal to :code:`rms_limit_min` and less or equal than the :code:`rms_limit_max`,
