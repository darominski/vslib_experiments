--- conflicted
+++ resolved
@@ -30,23 +30,13 @@
 
     class VSMachine
     {
-<<<<<<< HEAD
-        using StateMachine = ::utils::Fsm<VSStates, UserStates, false>;
-
-        using TransResVS = ::utils::FsmTransitionResult<VSStates, UserStates>;
-=======
         using StateMachine = ::utils::Fsm<VSStates, VSMachine, true>;
 
         using TransResVS = ::utils::FsmTransitionResult<VSStates>;
->>>>>>> 11a56e24
 
         using StateFunc = std::function<void(void)>;
 
         //! Convenience alias representing pointer to a member function of the Parent class, for a transition function.
-<<<<<<< HEAD
-        // using TransitionFunc = ::utils::FsmTransitionResult<VSStates> (VSMachine::*)();
-        using TransitionFunc = ::utils::FsmTransitionResult<VSStates, UserStates> (*)();
-=======
         using TransitionFunc = ::utils::FsmTransitionResult<VSStates> (VSMachine::*)();
 
         constexpr static size_t read_commands_queue_address = app_data_0_1_ADDRESS;
@@ -55,7 +45,6 @@
         constexpr static size_t write_parameter_map_queue_address = read_commands_queue_address
                                                                     + fgc4::utils::constants::json_memory_pool_size
                                                                     + fgc4::utils::constants::string_memory_pool_size;
->>>>>>> 11a56e24
 
       public:
         VSMachine(Component& root)
