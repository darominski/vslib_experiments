--- conflicted
+++ resolved
@@ -32,7 +32,6 @@
 
         // Define your public Components here
         vslib::PeripheralInterrupt<Converter> interrupt_1;
-<<<<<<< HEAD
         vslib::SRFPLL                         pll;
         vslib::PID                            pi_id_ref;
         vslib::PID                            pi_iq_ref;
@@ -41,9 +40,6 @@
         vslib::LimitRange<double>             limit;
         vslib::AbcToDq0Transform              abc_2_dq0;
         vslib::Dq0ToAbcTransform              dq0_2_abc;
-=======
-        ActiveFrontEndRST                     afe;
->>>>>>> b31d56f8
         // ...
         // end of your Components
 
@@ -140,16 +136,16 @@
                 data_in[i] = cast<uint64_t, double>(converter.m_s2r->data[i].value);
             }
 
-<<<<<<< HEAD
-            const double start = data_in[0];
-            const double p_ref = data_in[1];
-            const double q_ref = data_in[2];
-            const double v_a   = data_in[3];
-            const double v_b   = data_in[4];
-            const double v_c   = data_in[5];
-            const double i_a   = data_in[6];
-            const double i_b   = data_in[7];
-            const double i_c   = data_in[8];
+            const double regulation_on = data_in[0];
+            const double v_dc_ref      = data_in[1];
+            const double v_dc_meas     = data_in[2];
+            const double q_ref         = data_in[3];
+            const double v_a           = data_in[4];
+            const double v_b           = data_in[5];
+            const double v_c           = data_in[6];
+            const double i_a           = data_in[7];
+            const double i_b           = data_in[8];
+            const double i_c           = data_in[9];
 
             //
             // Measurement and reference frame
@@ -161,52 +157,6 @@
                 = converter.abc_2_dq0.transform(i_a * i_2_pu, i_b * i_2_pu, i_c * i_2_pu, wt_pll);
             const auto [p_meas, q_meas]
                 = converter.power_3ph_instantaneous(v_a, v_b, v_c, i_a, i_b, i_c, p_gain, q_gain);
-
-            data_in[0] = wt_pll;
-            data_in[1] = vd_meas;
-            data_in[2] = vq_meas;
-            data_in[3] = id_meas;
-            data_in[4] = iq_meas;
-            data_in[5] = p_meas;
-            data_in[6] = q_meas;
-
-            //
-            // Outer loops
-            //
-            const auto id_ref = converter.pi_id_ref.control(start * p_meas, start * p_ref);
-            const auto iq_ref = -converter.pi_iq_ref.control(start * q_meas, start * q_ref);
-
-            data_in[7] = id_ref;
-            data_in[8] = iq_ref;
-
-            //
-            // Inner loops
-            //
-            // PI + 2 * ff for each loop
-            const auto vd_ref = converter.pi_vd_ref.control(start * id_meas, start * id_ref) + vd_meas
-                                - i_base * wL * si_2_pu * iq_meas;
-            const auto vq_ref = converter.pi_vq_ref.control(start * iq_meas, start * iq_ref) + vq_meas
-                                + i_base * wL * si_2_pu * id_meas;
-            data_in[9]  = vd_ref;
-            data_in[10] = vq_ref;
-=======
-            const double regulation_on = data_in[0];
-            const double v_dc_ref      = data_in[1];
-            const double v_dc_meas     = data_in[2];
-            const double q_ref         = data_in[3];
-            const double v_a           = data_in[4];
-            const double v_b           = data_in[5];
-            const double v_c           = data_in[6];
-            const double i_a           = data_in[7];
-            const double i_b           = data_in[8];
-            const double i_c           = data_in[9];
-
-            // zero outputs to avoid confusion
-            for (int index = 0; index < num_data_half; index++)
-            {
-                data_in[index] = 0.0;   // zeroing as this channel is reused for output
-            }
->>>>>>> b31d56f8
 
             // perform active front-end control
             const auto [v_a_ref, v_b_ref, v_c_ref]
