--- conflicted
+++ resolved
@@ -15,14 +15,8 @@
         Converter(vslib::RootComponent& root) noexcept
             : vslib::IConverter("example", root),
               m_interrupt_id{121 + 0},   // Jonas's definition
-                                         //   interrupt_2("cpu_clock", this, 100, RTTask),
               interrupt_1("aurora", *this, 121, vslib::InterruptPriority::high, RTTask),
-<<<<<<< HEAD
               pid("pid_1", *this),
-              //   rst_1("rst_1", *this),
-=======
-              park("transform_2", *this),
->>>>>>> 1fd0b625
               m_s2r(reinterpret_cast<volatile stream_to_reg*>(0xA0200000)),
               m_r2s(reinterpret_cast<volatile reg_to_stream*>(0xA0100000))
         {
@@ -120,68 +114,21 @@
 
         static void RTTask(Converter& converter)
         {
-<<<<<<< HEAD
             // TEST 3: Control simple system using PID+
             volatile const float measurement = cast<uint32_t, float>(converter.m_s2r->data[0].value);
             volatile const float reference   = cast<uint32_t, float>(converter.m_s2r->data[1].value);
 
             // use the numbers
             const float actuation = converter.pid.control(measurement, reference);
-=======
-            // TEST 1: Load data from Aurora, convert to float, send it away
-            // for (uint32_t i = 0; i < converter.m_s2r->num_data-1; i++)
-            // {
-            //     //     // const vslib::FixedPoint<fractional_bits, uint32_t> in = s2r->data[i].value;
-            //     volatile const uint32_t in = converter.m_s2r->data[i].value;
-	    // 	volatile const float    modified = cast<uint32_t, float>(in) * (float)i;
-	    // 	std::cout << i+1 << " " << cast<uint32_t, float>(in) << std::endl;
-            //     converter.m_r2s->data[i].value   = cast<float, uint32_t>(modified);
-            // }
-            // converter.m_r2s->num_data = converter.m_s2r->num_data;
-            // converter.m_r2s->tkeep = converter.m_s2r->keep[converter.m_s2r->num_data - 1].value;
 
-            // PASSED!
-
-            // TEST 2: Load data, perform operation on it, send it away
-            // read data in from PL to fixed-point type
-            const volatile float a  = cast<uint32_t, float>(converter.m_s2r->data[0].value);
-            const volatile float b  = cast<uint32_t, float>(converter.m_s2r->data[1].value);
-            const volatile float c  = cast<uint32_t, float>(converter.m_s2r->data[2].value);
-            const volatile float wt = cast<uint32_t, float>(converter.m_s2r->data[3].value);
-	    // const float sum = a + b + c;
-
-	    // const float stdlib_sine = std::sin(wt);
-	    // const float vslib_sine = converter.sine(wt);
-	    
-            // use the numbers
-            const auto [d, q, zero] = converter.park.transform(a, b, c, wt);
-	    
-            // convert the output to Aurora-friendly uint32_t
-
-            // send it away
-            // std::cout << a << " " << b << " " << c << " " << wt << " " << d << " " << q << " " << zero << "\n";
->>>>>>> 1fd0b625
-
-            for (uint32_t i = 0; i < 4; i++)
+            for (uint32_t i = 0; i < converter.m_s2r->num_data; i++)
             {
                 converter.m_r2s->data[i].value = converter.m_s2r->data[i].value;
             }
-<<<<<<< HEAD
             converter.m_r2s->data[2].value = cast<float, uint32_t>(actuation);
 
             // send it away
-=======
-	    converter.m_r2s->data[4].value = cast<float, uint32_t>(d);
-            converter.m_r2s->data[5].value = cast<float, uint32_t>(q);
-            converter.m_r2s->data[6].value = cast<float, uint32_t>(zero);
-	    // converter.m_r2s->data[7].value = cast<float, uint32_t>(stdlib_sine);
-	    // converter.m_r2s->data[8].value = cast<float, uint32_t>(vslib_sine);
-            for (uint32_t i = 7; i < converter.m_s2r->num_data; i++)
-            {
-                converter.m_r2s->data[i].value = converter.m_s2r->data[i].value;
-            }
-	    
->>>>>>> 1fd0b625
+
             // kria transfer rate: 100us
             converter.m_r2s->num_data = converter.m_s2r->num_data;
             converter.m_r2s->tkeep    = converter.m_s2r->keep[converter.m_s2r->num_data - 1].value;
