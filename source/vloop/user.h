#pragma once

#include <fmt/format.h>
#include <string>
#include <unistd.h>

#include "afe.h"
#include "afe_rst.h"
#include "afe_vdc_bal.h"
#include "cheby_gen/reg_to_stream_cpp.h"
#include "cheby_gen/stream_to_reg_cpp.h"
#include "peripherals/reg_to_stream.h"
#include "peripherals/stream_to_reg.h"
// #include "pops_current_balancing.h"
// #include "pops_current_balancing_old.h"
// #include "pops_dispatcher.h"
#include "vslib.h"

namespace user
{
    class Converter : public vslib::IConverter
    {
      public:
        Converter(vslib::RootComponent& root) noexcept
            : vslib::IConverter("example", root),
              interrupt_1("aurora", *this, 121, vslib::InterruptPriority::high, RTTask),
              //   afe_vdc_bal("afe_rst", *this),
              pll("pll", *this),
              abc_to_dq0_v("abc_to_dq0_voltage", *this, 100'000),
              abc_to_dq0_i("abc_to_dq0_current", *this, 100'000),
              dq0_to_abc("dq0_to_abc", *this, 100'000),
              power_3ph_instant("power_3ph_instant", *this),
              rst_outer_vdc("rst_outer_vdc", *this),
              rst_outer_id("rst_outer_id", *this),
              rst_outer_iq("rst_outer_iq", *this),
              rst_inner_vd("rst_inner_vd", *this),
              rst_inner_vq("rst_inner_vq", *this),
              limit("limit", *this),
              rst_vdc("rst_vdc", *this),
              iir_vdc("iir_vdc", *this),
              inductance(*this, "inductance"),
              frequency(*this, "frequency"),
              v_base(*this, "v_base"),
              i_base(*this, "i_base"),
              m_s2rcpp(reinterpret_cast<uint8_t*>(0xA0200000)),
              m_r2scpp(reinterpret_cast<uint8_t*>(0xA0100000))
        {
            // initialize all your objects that need initializing
        }

        // Define your public Components here
        vslib::PeripheralInterrupt<Converter> interrupt_1;
        // ...
        // end of your Components

        // Define your Parameters here

        // end of your Parameters

        void init() override
        {
            m_s2rcpp.ctrl.pmaInit.set(false);
            sleep(2);

            m_s2rcpp.ctrl.resetPb.set(false);
            sleep(1);

            m_s2rcpp.ctrl.selOutput.set(true);

            if (!(m_s2rcpp.status.channelUp.get() && m_s2rcpp.status.gtPllLock.get() && m_s2rcpp.status.laneUp.get()
                  && m_s2rcpp.status.pllLocked.get() && m_s2rcpp.status.gtPowergood.get()))
            {
                printf("Unexpected status: 0x%#08x\n", m_s2rcpp.ctrl.read());
            }

            if (m_s2rcpp.status.linkReset.get() || m_s2rcpp.status.sysReset.get())
            {
                printf("Link is in reset\n");
            }

            if (m_s2rcpp.status.softErr.get() || m_s2rcpp.status.hardErr.get())
            {
                printf("Got an error\n");
            }

            // kria transfer rate: 100us
            m_r2scpp.numData.write(num_data * 2);
            m_r2scpp.tkeep.write(0x0000FFFF);

            printf("Link up and good. Ready to receive data.\n");
            interrupt_1.start();
        }

        constexpr static int n_elements = 100'000;

        void backgroundTask() override
        {
#ifdef PERFORMANCE_TESTS
            if (counter > n_elements)
            {
                interrupt_1.stop();
<<<<<<< HEAD
                const double clk_freq = 1.33333;   // in ns
                const double mean     = interrupt_1.average() / clk_freq;
                std::cout << "Average time per interrupt: (" << mean << " +- "
                          << interrupt_1.standardDeviation(interrupt_1.average()) / clk_freq << ") ns" << std::endl;
                const auto histogram = interrupt_1.histogramMeasurements<100>(interrupt_1.min(), interrupt_1.max());
=======
                const double scaling = 1.0 / 1.3333;   // 1 / 1.3333 GHz
                double const mean    = interrupt_1.average() * scaling;
                std::cout << "Average time per interrupt: (" << mean << " +- "
                          << interrupt_1.standardDeviation(interrupt_1.average()) * scaling << ") ns" << std::endl;
                auto const histogram = interrupt_1.histogramMeasurements<100>(interrupt_1.min(), interrupt_1.max());
>>>>>>> a7af2622
                for (auto const& value : histogram.getData())
                {
                    std::cout << value << " ";
                }
                std::cout << std::endl;
                const auto bin_with_max = histogram.getBinWithMax();
                const auto edges        = histogram.getBinEdges(bin_with_max);
                std::cout << "bin with max: " << bin_with_max
<<<<<<< HEAD
                          << ", centered at: " << 0.5 * (edges.first / clk_freq + edges.second / clk_freq) << std::endl;
                const auto min = interrupt_1.min() / clk_freq;
                const auto max = interrupt_1.max() / clk_freq;
=======
                          << ", centered at: " << 0.5 * (edges.first * scaling + edges.second * scaling) << std::endl;
                const auto min = interrupt_1.min() * scaling;
                const auto max = interrupt_1.max() * scaling;
>>>>>>> a7af2622
                std::cout << "min: " << min << " ns, max: " << max << " ns" << std::endl;
                exit(0);
            }
#endif
        }

        template<typename SourceType, typename TargetType>
        static TargetType cast(SourceType input)
        {
            return std::bit_cast<TargetType>(input);
        }

        static void RTTask(Converter& converter)
        {
            // collect inputs
            for (uint32_t index = 0; index < num_data; index++)
            {
                converter.m_data[index] = cast<uint64_t, double>(converter.m_s2rcpp.data[index].read());
            }

            const double regulation_on = converter.m_data[0];
            const double v_dc_ref      = converter.m_data[1];
            const double v_dc_p        = converter.m_data[2];
            const double v_dc_n        = converter.m_data[3];
            const double q_ref         = converter.m_data[4];
            const double v_a           = converter.m_data[5];
            const double v_b           = converter.m_data[6];
            const double v_c           = converter.m_data[7];
            const double i_a           = converter.m_data[8];
            const double i_b           = converter.m_data[9];
            const double i_c           = converter.m_data[10];
            // const double iq_ref        = converter.m_data[11];
            // const double id_ref        = converter.m_data[12];

            const double v_dc_meas = v_dc_p + v_dc_n;
            const double v_dc_diff = v_dc_p - v_dc_n;

            //
            // Synchronisation, measurement, and change of reference frame
            //
            const auto wt_pll = converter.pll.synchronise(
                regulation_on * v_a * converter.m_si_to_pu, regulation_on * v_b * converter.m_si_to_pu,
                regulation_on * v_c * converter.m_si_to_pu
            );
            const auto [vd_meas, vq_meas, zero_v] = converter.abc_to_dq0_v.transform(
                regulation_on * v_a * converter.m_si_to_pu, regulation_on * v_b * converter.m_si_to_pu,
                regulation_on * v_c * converter.m_si_to_pu, wt_pll
            );
            const auto [id_meas, iq_meas, zero_i] = converter.abc_to_dq0_i.transform(
                regulation_on * i_a * converter.m_i_to_pu, regulation_on * i_b * converter.m_i_to_pu,
                regulation_on * i_c * converter.m_i_to_pu, wt_pll
            );
            const auto [p_meas, q_meas] = converter.power_3ph_instant.calculate(
                regulation_on * v_a, regulation_on * v_b, regulation_on * v_c, regulation_on * i_a, regulation_on * i_b,
                regulation_on * i_c
            );

            double p_ref = 0;
            if (regulation_on > 0)
            {
                // needs to not run until regulation is set to ON
                //
                // Outer loop: Vdc control
                //
                p_ref = converter.rst_outer_vdc.control(
                    regulation_on * pow(v_dc_ref, 2), regulation_on * pow(v_dc_meas, 2)
                );
            }

            //
            // Outer loop: power regulation
            // 2 RSTs
            const auto id_ref
                = converter.rst_outer_id.control(regulation_on * p_ref * converter.m_va_to_pu, regulation_on * p_meas);
            const auto iq_ref = -converter.rst_outer_iq.control(regulation_on * q_ref, regulation_on * q_meas);

            //
            // Inner loop: dq-vector current control
            //
            // RST + 2 * ff for each loop
            const auto vd_ref = converter.rst_inner_vd.control(-regulation_on * id_ref, regulation_on * id_meas)
                                + vd_meas
                                + regulation_on * iq_meas * converter.i_base * converter.m_wl * converter.m_si_to_pu;
            const auto vq_ref = converter.rst_inner_vq.control(-regulation_on * iq_ref, regulation_on * iq_meas)
                                + vq_meas
                                - regulation_on * id_meas * converter.i_base * converter.m_wl * converter.m_si_to_pu;

            //
            // Frame conversion
            //
            const auto vd_ref_lim = converter.limit.limit(vd_ref);
            const auto vq_ref_lim = converter.limit.limit(vq_ref);

            const auto [v_a_ref, v_b_ref, v_c_ref]
                = converter.dq0_to_abc.transform(vd_ref_lim, vq_ref_lim, 0.0, wt_pll);

            // const auto [v_a_ref, v_b_ref, v_c_ref] = converter.afe_vdc_bal.vdc_control(
            // v_a, v_b, v_c, i_a, i_b, i_c, v_dc_ref, v_dc_meas, q_ref, regulation_on
            // );

            const auto v_dc_diff_filtered = converter.iir_vdc.filter(regulation_on * v_dc_diff);
            const auto m0                 = converter.rst_vdc.control(0.0, regulation_on * v_dc_diff_filtered);

            converter.m_data[0]  = v_a_ref;
            converter.m_data[1]  = v_b_ref;
            converter.m_data[2]  = v_c_ref;
            converter.m_data[3]  = m0;
            converter.m_data[4]  = v_dc_diff;
            converter.m_data[5]  = v_dc_diff_filtered;
            converter.m_data[6]  = vd_ref;
            converter.m_data[7]  = vq_ref;
            converter.m_data[8]  = p_ref * converter.m_va_to_pu;
            converter.m_data[9]  = iq_meas;
            converter.m_data[10] = iq_ref;
            converter.m_data[11] = id_meas;
            converter.m_data[12] = v_dc_ref;
            converter.m_data[13] = v_dc_meas;
            converter.m_data[14] = p_meas;
            converter.m_data[15] = wt_pll;
            converter.m_data[16] = vq_meas;
            converter.m_data[17] = id_ref;
            converter.m_data[18] = q_meas;

            // write to output registers
            for (uint32_t index = 0; index < num_data; index++)
            {
                // converter.m_r2scpp.data[index].write(cast<double, uint64_t>(converter.m_data[index]));
                converter.m_r2scpp.data[index].write(cast<double, uint64_t>(converter.m_data[index]));
            }

            // send it away
            // trigger connection
            converter.m_r2scpp.ctrl.start.set(true);
            converter.counter++;
        }

        // static void RTTaskPerf(Converter& converter)
        // {
        //     // for (int index=0; index<50; index++)
        //     // {
        //         asm volatile("isb; dsb sy");
        //         const volatile double meas = 0.5;//static_cast<double>((std::rand() / RAND_MAX - 1) * 100.0);
        //         const volatile double ref = 1.0;//static_cast<double>((std::rand() / RAND_MAX - 1) * 100.0);

        //         converter.m_data[0] = meas;
        //         converter.m_data[1] = ref;

        //         const volatile double act = 0.0;
        //     //     const volatile double act = converter.rst.control(ref, meas);

        //         converter.m_data[2] = act;
        //         asm volatile("isb; dsb sy");
        //     // }
        //     converter.counter++;
        // }

        vslib::SRFPLL                       pll;
        vslib::AbcToDq0Transform            abc_to_dq0_v;
        vslib::AbcToDq0Transform            abc_to_dq0_i;
        vslib::Dq0ToAbcTransform            dq0_to_abc;
        vslib::InstantaneousPowerThreePhase power_3ph_instant;
        vslib::RST<1>                       rst_outer_vdc;
        vslib::RST<2>                       rst_outer_id;
        vslib::RST<2>                       rst_outer_iq;
        vslib::RST<1>                       rst_inner_vd;
        vslib::RST<1>                       rst_inner_vq;
        vslib::LimitRange<double>           limit;

        vslib::RST<1>       rst_vdc;
        vslib::IIRFilter<2> iir_vdc;

        // Owned Parameters
        vslib::Parameter<double> inductance;   //!< Inductance of the system [H]
        vslib::Parameter<double> frequency;    //!< Current frequency [Hz]
        vslib::Parameter<double> v_base;       //!< Base voltage [V]
        vslib::Parameter<double> i_base;       //!< Base current [A]

        std::optional<fgc4::utils::Warning> verifyParameters() override
        {
            m_wl = 2.0 * std::numbers::pi * frequency.toValidate() * inductance.toValidate();

            // conversion constants, based on base voltage and base current:
            m_si_to_pu = sqrt(3.0 / 2.0) / v_base.toValidate();
            m_i_to_pu  = 1.0 / i_base.toValidate();
            m_va_to_pu = sqrt(2.0 / 3.0) * m_i_to_pu / v_base.toValidate();

            m_pu_to_v = 1.0 / m_si_to_pu;

            return {};
        }

      private:
        int counter{0};

        constexpr static uint32_t    num_data{20};
        std::array<double, num_data> m_data;

        myModule::StreamToReg m_s2rcpp;
        myModule::RegToStream m_r2scpp;

        double m_wl{0.0};
        double m_si_to_pu{0.0};
        double m_pu_to_v{0.0};
        double m_i_to_pu{0.0};
        double m_va_to_pu{0.0};
    };

}   // namespace user<|MERGE_RESOLUTION|>--- conflicted
+++ resolved
@@ -99,19 +99,11 @@
             if (counter > n_elements)
             {
                 interrupt_1.stop();
-<<<<<<< HEAD
-                const double clk_freq = 1.33333;   // in ns
-                const double mean     = interrupt_1.average() / clk_freq;
-                std::cout << "Average time per interrupt: (" << mean << " +- "
-                          << interrupt_1.standardDeviation(interrupt_1.average()) / clk_freq << ") ns" << std::endl;
-                const auto histogram = interrupt_1.histogramMeasurements<100>(interrupt_1.min(), interrupt_1.max());
-=======
                 const double scaling = 1.0 / 1.3333;   // 1 / 1.3333 GHz
                 double const mean    = interrupt_1.average() * scaling;
                 std::cout << "Average time per interrupt: (" << mean << " +- "
                           << interrupt_1.standardDeviation(interrupt_1.average()) * scaling << ") ns" << std::endl;
                 auto const histogram = interrupt_1.histogramMeasurements<100>(interrupt_1.min(), interrupt_1.max());
->>>>>>> a7af2622
                 for (auto const& value : histogram.getData())
                 {
                     std::cout << value << " ";
@@ -120,15 +112,9 @@
                 const auto bin_with_max = histogram.getBinWithMax();
                 const auto edges        = histogram.getBinEdges(bin_with_max);
                 std::cout << "bin with max: " << bin_with_max
-<<<<<<< HEAD
-                          << ", centered at: " << 0.5 * (edges.first / clk_freq + edges.second / clk_freq) << std::endl;
-                const auto min = interrupt_1.min() / clk_freq;
-                const auto max = interrupt_1.max() / clk_freq;
-=======
                           << ", centered at: " << 0.5 * (edges.first * scaling + edges.second * scaling) << std::endl;
                 const auto min = interrupt_1.min() * scaling;
                 const auto max = interrupt_1.max() * scaling;
->>>>>>> a7af2622
                 std::cout << "min: " << min << " ns, max: " << max << " ns" << std::endl;
                 exit(0);
             }
