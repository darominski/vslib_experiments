#pragma once

#include <fmt/format.h>
#include <string>
#include <unistd.h>

#include "afe.h"
#include "peripherals/reg_to_stream.h"
#include "peripherals/stream_to_reg.h"
#include "pops_current_balancing.h"
#include "pops_current_balancing_old.h"
#include "pops_dispatcher.h"
#include "vslib.h"

namespace user
{

    class Converter : public vslib::IConverter
    {
      public:
        Converter(vslib::RootComponent& root) noexcept
            : vslib::IConverter("example", root),
              m_interrupt_id{121 + 0},   // Jonas's definition
              interrupt_1("aurora", *this, 121, vslib::InterruptPriority::high, RTTask),
<<<<<<< HEAD
              current_balancing_pos("current_balancing_pos", *this),
              current_balancing_neg("current_balancing_neg", *this),
=======
              afe("afe", *this),
>>>>>>> 1bc164e0
              m_s2r(reinterpret_cast<volatile stream_to_reg*>(0xA0200000)),
              m_r2s(reinterpret_cast<volatile reg_to_stream*>(0xA0100000))
        {
            // initialize all your objects that need initializing
        }

        // Define your public Components here
        vslib::PeripheralInterrupt<Converter> interrupt_1;
<<<<<<< HEAD
        CurrentBalancing                      current_balancing_pos;
        CurrentBalancing                      current_balancing_neg;
=======
        ActiveFrontEnd                        afe;
>>>>>>> 1bc164e0
        // ...
        // end of your Components

        // Define your Parameters here

        // end of your Parameters

        void init() override
        {
            if (m_s2r->ctrl & STREAM_TO_REG_CTRL_PMA_INIT)
            {
                m_s2r->ctrl &= ~STREAM_TO_REG_CTRL_PMA_INIT;
            }
            sleep(2);
            if (m_s2r->ctrl & STREAM_TO_REG_CTRL_RESET_PB)
            {
                m_s2r->ctrl &= ~STREAM_TO_REG_CTRL_RESET_PB;
            }
            sleep(1);

            m_s2r->ctrl |= STREAM_TO_REG_CTRL_SEL_OUTPUT;

            if (!(m_s2r->status
                  & (STREAM_TO_REG_STATUS_CHANNEL_UP | STREAM_TO_REG_STATUS_GT_PLL_LOCK | STREAM_TO_REG_STATUS_LANE_UP
                     | STREAM_TO_REG_STATUS_PLL_LOCKED | STREAM_TO_REG_STATUS_GT_POWERGOOD)))
            {
                printf("Unexpected status: 0x%#08x\n", m_s2r->ctrl);
            }

            if (m_s2r->status & (STREAM_TO_REG_STATUS_LINK_RESET | STREAM_TO_REG_STATUS_SYS_RESET))
            {
                printf("Link is in reset\n");
            }

            if (m_s2r->status & (STREAM_TO_REG_STATUS_SOFT_ERR | STREAM_TO_REG_STATUS_HARD_ERR))
            {
                printf("Got an error\n");
            }

            printf("Link up and good. Ready to receive data.\n");
            interrupt_1.start();
        }

        int                  expected_delay = 210;
        int                  time_range_min = expected_delay - 20;   // in clock ticks
        int                  time_range_max = expected_delay + 20;   // in clock ticks
        constexpr static int n_elements     = 10'000;

        void backgroundTask() override
        {
#ifdef PERFORMANCE_TESTS
            if (counter > n_elements)
            {
                std::cout << "counter: " << counter << " " << n_elements << " " << (counter > n_elements) << std::endl;
                interrupt_1.stop();
                double const mean = interrupt_1.average();
                std::cout << "Average time per interrupt: " << mean << " +- " << interrupt_1.standardDeviation(mean)
                          << std::endl;
                // auto const histogram = interrupt_1.histogramMeasurements<100>(time_range_min,
                // time_range_max); for (auto const& value : histogram.getData())
                //             {
                //                 std::cout << value << " ";
                //             }
                //             std::cout << std::endl;
                //             auto const bin_with_max = histogram.getBinWithMax();
                //             auto const edges        = histogram.getBinEdges(bin_with_max);
                //             std::cout << "bin with max: " << bin_with_max
                //                       << ", centered at: " << 0.5 * (edges.first + edges.second) << std::endl;
                const auto min = interrupt_1.min();
                const auto max = interrupt_1.max();
                std::cout << "min: " << min << ", max: " << max << std::endl;
                exit(0);
            }
#endif
        }

        template<typename SourceType, typename TargetType>
        static TargetType cast(SourceType input)
        {
            return *reinterpret_cast<TargetType*>(&input);
        }

        static void RTTask(Converter& converter)
        {
            constexpr uint32_t                num_data      = 40;
            constexpr uint32_t                num_data_half = 20;
            std::array<double, num_data_half> data_in;

            // collect inputs
            for (std::size_t i = 0; i < num_data_half; ++i)
            {
                data_in[i] = cast<uint64_t, double>(converter.m_s2r->data[i].value);
            }

<<<<<<< HEAD
            const double m_idx_pos = data_in[0];   // positive modulation index
            const double m_idx_neg = data_in[1];   // negative modulation index
            const double ip_a      = data_in[2];   // positive current components
            const double ip_b      = data_in[3];
            const double ip_c      = data_in[4];
            const double in_a      = data_in[5];   // negative current components
            const double in_b      = data_in[6];
            const double in_c      = data_in[7];
            const double vdc       = data_in[8];

            // zero outputs to avoid confusion
            for (int index = 0; index < num_data_half; index++)
            {
                data_in[index] = 0.0;   // zeroing as this channel is reused for output
            }

            // balance currents
            const auto [m_a_pos, m_b_pos, m_c_pos]
                = converter.current_balancing_pos.balance(ip_a, ip_b, ip_c, vdc, m_idx_pos);
            const auto [m_a_neg, m_b_neg, m_c_neg]
                = converter.current_balancing_neg.balance(in_a, in_b, in_c, vdc, m_idx_neg);
=======
            const double start = data_in[0];
            const double p_ref = data_in[1];
            const double q_ref = data_in[2];
            const double v_a   = data_in[3];
            const double v_b   = data_in[4];
            const double v_c   = data_in[5];
            const double i_a   = data_in[6];
            const double i_b   = data_in[7];
            const double i_c   = data_in[8];

            const auto [vref_a, vref_b, vref_c]
                = converter.afe.transform(v_a, v_b, v_c, i_a, i_b, i_c, p_ref, q_ref, start);
>>>>>>> 1bc164e0

            // set outputs:
            data_in[0] = m_a_pos;
            data_in[1] = m_b_pos;
            data_in[2] = m_c_pos;
            data_in[3] = m_a_neg;
            data_in[4] = m_b_neg;
            data_in[5] = m_c_neg;

            // write to output registers
            for (uint32_t index = 0; index < num_data_half; index++)
            {
                converter.m_r2s->data[index].value = cast<double, uint64_t>(data_in[index]);
            }

            // send it away
            // kria transfer rate: 100us
            converter.m_r2s->num_data = num_data;
            converter.m_r2s->tkeep    = 0x0000FFFF;

            // trigger connection
            converter.m_r2s->ctrl = REG_TO_STREAM_CTRL_START;
        }

      private:
        int m_interrupt_id;

        volatile stream_to_reg* m_s2r;
        volatile reg_to_stream* m_r2s;
    };

}   // namespace user<|MERGE_RESOLUTION|>--- conflicted
+++ resolved
@@ -22,12 +22,8 @@
             : vslib::IConverter("example", root),
               m_interrupt_id{121 + 0},   // Jonas's definition
               interrupt_1("aurora", *this, 121, vslib::InterruptPriority::high, RTTask),
-<<<<<<< HEAD
               current_balancing_pos("current_balancing_pos", *this),
               current_balancing_neg("current_balancing_neg", *this),
-=======
-              afe("afe", *this),
->>>>>>> 1bc164e0
               m_s2r(reinterpret_cast<volatile stream_to_reg*>(0xA0200000)),
               m_r2s(reinterpret_cast<volatile reg_to_stream*>(0xA0100000))
         {
@@ -36,12 +32,8 @@
 
         // Define your public Components here
         vslib::PeripheralInterrupt<Converter> interrupt_1;
-<<<<<<< HEAD
         CurrentBalancing                      current_balancing_pos;
         CurrentBalancing                      current_balancing_neg;
-=======
-        ActiveFrontEnd                        afe;
->>>>>>> 1bc164e0
         // ...
         // end of your Components
 
@@ -136,7 +128,6 @@
                 data_in[i] = cast<uint64_t, double>(converter.m_s2r->data[i].value);
             }
 
-<<<<<<< HEAD
             const double m_idx_pos = data_in[0];   // positive modulation index
             const double m_idx_neg = data_in[1];   // negative modulation index
             const double ip_a      = data_in[2];   // positive current components
@@ -158,20 +149,6 @@
                 = converter.current_balancing_pos.balance(ip_a, ip_b, ip_c, vdc, m_idx_pos);
             const auto [m_a_neg, m_b_neg, m_c_neg]
                 = converter.current_balancing_neg.balance(in_a, in_b, in_c, vdc, m_idx_neg);
-=======
-            const double start = data_in[0];
-            const double p_ref = data_in[1];
-            const double q_ref = data_in[2];
-            const double v_a   = data_in[3];
-            const double v_b   = data_in[4];
-            const double v_c   = data_in[5];
-            const double i_a   = data_in[6];
-            const double i_b   = data_in[7];
-            const double i_c   = data_in[8];
-
-            const auto [vref_a, vref_b, vref_c]
-                = converter.afe.transform(v_a, v_b, v_c, i_a, i_b, i_c, p_ref, q_ref, start);
->>>>>>> 1bc164e0
 
             // set outputs:
             data_in[0] = m_a_pos;
