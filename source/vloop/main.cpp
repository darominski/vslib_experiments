#include <algorithm>
#include <array>
#include <bmboot/payload_runtime.hpp>
#include <cerrno>
#include <cmath>
#include <cstdlib>
#include <cstring>
#include <fcntl.h>
#include <functional>
#include <iostream>
#include <tuple>
#include <unistd.h>
#include <vector>

#include "alphaBetaZeroToDq0Transform.h"
#include "boxFilter.h"
#include "clarkeTransform.h"
#include "componentArray.h"
#include "firFilter.h"
#include "iirFilter.h"
#include "limitRange.h"
#include "logString.h"
#include "lookupTable.h"
#include "parameterRegistry.h"
#include "parkTransform.h"
#include "periodicLookupTable.h"
#include "pid.h"
#include "rst.h"
#include "state.h"
#include "timerInterrupt.h"
#include "user.h"

// This is one way to stop users from creating objects on the heap and explicit memory allocations
#ifdef __GNUC__
// poisons dynamic memory functions
#pragma GCC poison malloc new
#endif

using namespace vslib;
using namespace fgc4;

namespace user
{
<<<<<<< HEAD
    vslib::PIDRST controller("pid", nullptr);
    // vslib::IIRFilter<81> filter("filter");

    // std::vector<std::pair<double, double>> function()
    // {
    //     constexpr size_t                       length = 1000;
    //     std::vector<std::pair<double, double>> func(length);
    //     for (size_t index = 0; index < length; index++)
    //     {
    //         const double x = index * 2.0 * M_PI / static_cast<double>(length);
    //         func[index]    = std::make_pair(x, sin(x));
    //     }
    //     return func;
    // }

    // PeriodicLookupTable<double> table("table", nullptr, function(), true);

    void realTimeTask()
    {
        for (int index = 0; index < 100; index++)
        {
            // volatile double const input = 2.0 * M_PI * (std::rand() / static_cast<double>(RAND_MAX));
            // volatile double const input = 2.0 * M_PI * (std::rand() / static_cast<double>(RAND_MAX));

            volatile double const input = index;
            // volatile auto         variable = table.interpolate(input);
            // volatile auto variable = sin(input);
            // volatile auto variable      = table[input];
            // volatile auto variable      = filter.filter(input);
            volatile auto variable      = controller.control(input, input + 2);
            // volatile auto variable = limit.limit(input);
        }
    }

    enum class ControllerStates
    {
        cycling,
        precharge
    };

    void onCycling()
    {
        std::cout << "cycling!\n";
    }

    using TransRes = ::utils::FsmTransitionResult<VSStates, ControllerStates>;

    TransRes toPreCharge()
=======
    template<class Converter>
    void setParameters(vslib::PID& controller, TimerInterrupt<Converter>& timer)
>>>>>>> 11a56e24
    {
        const double p  = 52.79;
        const double i  = 0.0472;
        const double d  = 0.04406;
        const double ff = 6.1190;
        const double b  = 0.03057;
        const double c  = 0.8983;
        const double N  = 17.79;
        const double ts = 1.0e-3;
        const double f0 = 1e-15;

        controller.actuation_limits.min.setJsonValue(-100);
        controller.actuation_limits.max.setJsonValue(100);
        controller.actuation_limits.dead_zone.setJsonValue(std::array<double, 2>{0, 0});
        controller.actuation_limits.verifyParameters();
        controller.actuation_limits.flipBufferState();

        controller.kp.setJsonValue(p);
        controller.kd.setJsonValue(d);
        controller.ki.setJsonValue(i);
        controller.kff.setJsonValue(ff);
        controller.b.setJsonValue(b);
        controller.c.setJsonValue(c);
        controller.N.setJsonValue(N);
        controller.f0.setJsonValue(f0);
        controller.ts.setJsonValue(ts);

        controller.verifyParameters();
        controller.flipBufferState();

        const int interrupt_delay = 100;   // us
        timer.setDelay(interrupt_delay);
    }

}   // namespace user

// extern user::Converter converter;

int main()
{
    Component root("root", "root", nullptr);

    // VSlib-side initialization:
    vslib::utils::VSMachine vs_state(root);   // initial state: initalization

    // User-side initialization:

    user::Converter converter(root);

    // No Component declarations beyond this point!
    // ************************************************************

    // transition to unconfigured:
    vs_state.update();

    // VERBOSE TEST CODE
    std::cout << std::boolalpha << "Configured? (expected false) " << vs_state.isConfigured()
              << std::endl;   // should be false
    // END OF VERBOSE TEST CODE

    // User-side configuration:
    user::setParameters(converter.pid_1, converter.interrupt_1);

    // transition to configured:
    do
    {
        vs_state.update();
        // VERBOSE TEST CODE
        std::cout << std::boolalpha << "Configured? (expected true) " << vs_state.isConfigured()
                  << std::endl;   // should be true
        usleep(500'000);          // 500 ms
        // END OF VERBOSE TEST CODE
    } while (!vs_state.isConfigured());

    // now, the Parameters are configured, control can be handed over to the user FSM while still
    // running a background task

    // this will be handled by user-side state machine
    if (vs_state.isConfigured())
    {
        converter.interrupt_1.start();
    }

    int           counter        = 0;
    int           expected_delay = 210;
    int           time_range_min = expected_delay - 20;   // in clock ticks
    int           time_range_max = expected_delay + 20;   // in clock ticks
    constexpr int n_elements     = 1000;

    // end of user-side FSM code

    // this while loop can also be likely transferred to VSlib FSM
    while (true)
    {
        if (counter == n_elements + 50)
        {
            converter.interrupt_1.stop();
#ifdef PERFORMANCE_TESTS
            double const mean = converter.interrupt_1.average();
            std::cout << "Average time per interrupt: " << mean << " +- "
                      << converter.interrupt_1.standardDeviation(mean) << std::endl;
            auto const histogram = converter.interrupt_1.histogramMeasurements<100>(time_range_min, time_range_max);
            for (auto const& value : histogram.getData())
            {
                std::cout << value << " ";
            }
            std::cout << std::endl;
            auto const bin_with_max = histogram.getBinWithMax();
            auto const edges        = histogram.getBinEdges(bin_with_max);
            std::cout << "bin with max: " << bin_with_max << ", centered at: " << 0.5 * (edges.first + edges.second)
                      << std::endl;
#endif
            break;
        }
        __asm volatile("wfi");
        counter++;
        // parameter_setting_task.receiveJsonCommand();
        // converter.backgroundTask();
        // usleep(500'000);   // 500 ms
    }

    return 0;
}<|MERGE_RESOLUTION|>--- conflicted
+++ resolved
@@ -41,59 +41,8 @@
 
 namespace user
 {
-<<<<<<< HEAD
-    vslib::PIDRST controller("pid", nullptr);
-    // vslib::IIRFilter<81> filter("filter");
-
-    // std::vector<std::pair<double, double>> function()
-    // {
-    //     constexpr size_t                       length = 1000;
-    //     std::vector<std::pair<double, double>> func(length);
-    //     for (size_t index = 0; index < length; index++)
-    //     {
-    //         const double x = index * 2.0 * M_PI / static_cast<double>(length);
-    //         func[index]    = std::make_pair(x, sin(x));
-    //     }
-    //     return func;
-    // }
-
-    // PeriodicLookupTable<double> table("table", nullptr, function(), true);
-
-    void realTimeTask()
-    {
-        for (int index = 0; index < 100; index++)
-        {
-            // volatile double const input = 2.0 * M_PI * (std::rand() / static_cast<double>(RAND_MAX));
-            // volatile double const input = 2.0 * M_PI * (std::rand() / static_cast<double>(RAND_MAX));
-
-            volatile double const input = index;
-            // volatile auto         variable = table.interpolate(input);
-            // volatile auto variable = sin(input);
-            // volatile auto variable      = table[input];
-            // volatile auto variable      = filter.filter(input);
-            volatile auto variable      = controller.control(input, input + 2);
-            // volatile auto variable = limit.limit(input);
-        }
-    }
-
-    enum class ControllerStates
-    {
-        cycling,
-        precharge
-    };
-
-    void onCycling()
-    {
-        std::cout << "cycling!\n";
-    }
-
-    using TransRes = ::utils::FsmTransitionResult<VSStates, ControllerStates>;
-
-    TransRes toPreCharge()
-=======
     template<class Converter>
     void setParameters(vslib::PID& controller, TimerInterrupt<Converter>& timer)
->>>>>>> 11a56e24
     {
         const double p  = 52.79;
         const double i  = 0.0472;
