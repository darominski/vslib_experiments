--- conflicted
+++ resolved
@@ -51,37 +51,23 @@
         std::vector<std::pair<double, double>> func(length);
         for (size_t index = 0; index < length; index++)
         {
-<<<<<<< HEAD
-            func[index] = std::make_pair(index * 1.0, sin(index * 2 * M_PI / static_cast<double>(length)));
-=======
             const double x = index * 2.0 * M_PI / static_cast<double>(length);
             func[index]    = std::make_pair(x, sin(x));
->>>>>>> 079bbcd1
         }
         return func;
     }
 
-<<<<<<< HEAD
-    PeriodicLookupTable<double> table("table", nullptr);
-=======
     PeriodicLookupTable<double> table("table", nullptr, function(), true);
->>>>>>> 079bbcd1
 
     void realTimeTask()
     {
         for (int index = 0; index < 100; index++)
         {
-<<<<<<< HEAD
-            // volatile double const input = std::rand();
-            volatile double const input    = 2.0 * 3.14159 * index / 1000.0;
-            volatile auto         variable = table.interpolate(input);
-=======
             volatile double const input = 2.0 * M_PI * (std::rand() / static_cast<double>(RAND_MAX));
 
             // volatile double const input    = index;
             // volatile auto         variable = table.interpolate(input);
             volatile auto variable = sin(input);
->>>>>>> 079bbcd1
             // volatile auto variable      = table[input];
             // volatile auto variable      = filter.filter(input);
             // volatile auto variable      = controller.control(input, input + 2);
@@ -153,11 +139,6 @@
 
     // LookupTable<double> table("table", nullptr, function);
 
-<<<<<<< HEAD
-    // user::filter.verifyParameters();
-
-=======
->>>>>>> 079bbcd1
     // No parameter declarations beyond this point!
     // ************************************************************
 
